export macau

function macau(data::RelationData;
              num_latent::Int = 10,
              lambda_beta     = NaN,
              burnin          = 500,
              psamples        = 200,
              verbose::Bool   = true,
              full_lambda_u   = true,
              reset_model     = true,
              compute_ff_size = 6500,
              latent_pids     = workers(),
              latent_blas_threads = 1,
              cg_pids         = workers(),
              full_prediction = false,
              rmse_train      = false,
              tol             = NaN,
              output          = "",
              output_beta     = false,
              clamp::Vector{Float64}  = Float64[],
              f::Union(Function,Bool) = false)
  correct = Float64[]
  local yhat_full

  if output_beta && isempty(output)
    error("To output samples of beta ('output_beta = true') you have to set also output prefix, e.g., output = \"my_model\".")
  end

  verbose && println("Model setup")
  if reset_model
    reset!(data, num_latent, lambda_beta = lambda_beta, compute_ff_size = compute_ff_size, cg_pids=cg_pids)
  end

  if full_prediction
    yhat_full = zeros(size(data.relations[1]))
  end

  latent_multi_threading = false
  local latent_data_refs

  if length(latent_pids) >= 1
    ## initializing multi-threaded latent sampling:
    if length(data.relations) == 1 &&
       length(data.entities)  == 2 &&
       ! hasFeatures(data.relations[1])

       latent_multi_threading = true
       verbose && println("Setting up multi-threaded sampling of latent vectors. Using $(length(latent_pids)) threads.")
       fastidf = FastIDF(data.relations[1].data)
       latent_data_refs = map( i -> @spawnat( latent_pids[i], fetch(fastidf)), 1:length(latent_pids) )
       ## setting blas threads
       if latent_blas_threads >= 1
         for p in latent_pids
           remotecall_wait(p, blas_set_num_threads, latent_blas_threads)
         end
       end
    else
      verbose && println("Cannot use multi-threaded sampling of latent vectors, only works if 1 relation and 2 entities.")
    end
  end

  verbose && println("Sampling")
  err_avg  = 0.0
  roc_avg  = 0.0
  rmse_avg = 0.0
  counter_prob = 1

  local probe_rat_all, clamped_rat_all
  local probe_stdev::Vector{Float64}
  local train_rat_all
  f_output = Any[]

  ## Gibbs sampling loop
  for i in 1 : burnin + psamples
    time0 = time()

    # sample relation model (alpha)
    for r in data.relations
      if r.model.alpha_sample
        err = pred(r) - getValues(r.data)
        r.model.alpha = sample_alpha(r.model.alpha_lambda0, r.model.alpha_nu0, err)
      end
      if hasFeatures(r)
        r.model.beta = sample_beta_rel(r)
        r.temp.linear_values = r.model.mean_value + r.F * r.model.beta
      end
    end

    # Sampling prior for latents
    for en in data.entities
      update_latent_prior!(en, full_lambda_u)
    end

    # Sampling latent vectors
    for j in 1:length(data.entities)
      en = data.entities[j]
      mj = en.model

      if latent_multi_threading
        sample_v = data.entities[j == 1 ? 2 : 1].model.sample
        if hasFeatures(en)
          mj.uhat = F_mul_beta(en)'
          mu_matrix = mj.mu .+ mj.uhat
          sample_latent_all!(mj.sample, latent_data_refs, latent_pids, en.modes[1], data.relations[1].model.mean_value, sample_v, data.relations[1].model.alpha, mu_matrix, mj.Lambda)
        else
          sample_latent_all!(mj.sample, latent_data_refs, latent_pids, en.modes[1], data.relations[1].model.mean_value, sample_v, data.relations[1].model.alpha, mj.mu, mj.Lambda)
        end
      else
        ## single thread
        if hasFeatures(en)
          mj.uhat = F_mul_beta(en)'
          mu_matrix = mj.mu .+ mj.uhat
          sample_user2_all!(data.entities[j], mu_matrix, en.modes, en.modes_other)
        else
          sample_user2_all!(data.entities[j], en.modes, en.modes_other)
        end
      end

<<<<<<< HEAD
      # update prior
      local U::Matrix{Float64}
      nu = mj.nu0
      Tinv = mj.WI
      if hasFeatures(en)
        U = mj.sample - mj.uhat
        if full_lambda_u
          nu   += size(mj.beta, 1)
          Tinv += mj.beta' * mj.beta * en.lambda_beta
        end
      else
        U = mj.sample
      end

      mj.mu, mj.Lambda = rand( ConditionalNormalWishart(U, mj.mu0, mj.b0, Tinv, nu) )

    end

=======
>>>>>>> 0ca959f1
    for en in data.entities
      update_beta!(en, tol)
    end

    rel = data.relations[1]
    probe_rat = pred(rel, rel.test_vec, rel.test_F)

    if full_prediction && i > burnin
      yhat_full += pred_all( data.relations[1] )
    end

    if i > burnin
      if length(output) > 0
        ## saving latent vectors to disk
        for en in data.entities
          ndigits = convert( Int, floor(log10(psamples)) ) + 1
          nstr    = lpad(string(i-burnin), ndigits, "0")
          write_binary_matrix(@sprintf("%s-%s-%s.binary", output, en.name, nstr), convert(Array{Float32}, en.model.sample) )
          if output_beta && hasFeatures(en)
            write_binary_matrix(@sprintf("%s-%s-%s.beta.binary", output, en.name, nstr), convert(Array{Float32}, en.model.beta) )
          end
        end
      end
      if rmse_train
        train_rat = pred(rel)
      end
      if i == burnin + 1
        verbose && println("--------- Burn-in complete, averaging posterior samples ----------")
        counter_prob  = 1
        probe_rat_all = probe_rat
        probe_stdev   = probe_rat .^ 2
        if rmse_train
          train_rat_all = train_rat
        end
      else
        probe_rat_all  = (counter_prob*probe_rat_all + probe_rat)/(counter_prob+1)
        probe_stdev   += probe_rat .^ 2
        if rmse_train
          train_rat_all = (counter_prob*train_rat_all + train_rat)/(counter_prob+1)
        end
        counter_prob  = counter_prob + 1
      end
    else
      probe_rat_all = probe_rat
    end

    if typeof(f) <: Function && i > burnin
      f_out = f( data )
      push!(f_output, f_out)
    end

    time1    = time()
    haveTest = numTest(rel) > 0

    correct  = (rel.test_label .== (probe_rat_all .< rel.class_cut) )
    err_avg  = mean(correct)
    err      = mean(rel.test_label .== (probe_rat .< rel.class_cut))

    clamped_rat     = isempty(clamp) ?probe_rat     :makeClamped(probe_rat, clamp)
    clamped_rat_all = isempty(clamp) ?probe_rat_all :makeClamped(probe_rat_all, clamp)

    rmse_avg = haveTest ? sqrt(mean( (rel.test_vec[:,end] - clamped_rat_all) .^ 2 )) : NaN
    rmse     = haveTest ? sqrt(mean( (rel.test_vec[:,end] - clamped_rat) .^ 2 ))     : NaN
    roc_avg  = haveTest ? AUC_ROC(rel.test_label, -vec(probe_rat_all))             : NaN
    if verbose
      estr = join(map(en -> toStr(en), data.entities), " ")
      rstr = join(map(r  -> toStr(r),  data.relations), " ")
      if i <= burnin
        verbose && @printf("%3d: ROC=%6.4f RMSE=%6.4f | %s | %s [%1.1fs]\n", i, roc_avg, rmse_avg, estr, rstr, time1 - time0)
      else
        verbose && @printf("%3d: ROC=%6.4f RMSE=%6.4f | %s | %s [%1.1fs]\n", i, roc_avg, rmse_avg, estr, rstr, time1 - time0)
      end
    end
  end

  result = Dict{String,Any}()
  result["num_latent"]  = num_latent
  result["burnin"]      = burnin
  result["psamples"]    = psamples
  result["lambda_beta"] = data.entities[1].lambda_beta
  result["RMSE"]        = rmse_avg
  result["accuracy"]    = err_avg
  result["ROC"]         = roc_avg
  if rmse_train
    ## calculating prediction on training set
    train_cl = isempty(clamp) ?train_rat_all :makeClamped(train_rat_all, clamp)
    result["RMSE_train"]  = sqrt(mean( (getValues(data.relations[1].data) - train_cl) .^ 2 ))
  end
  if full_prediction
    result["predictions_full"] = yhat_full / psamples
  end
  if numTest(data.relations[1]) > 0
    rel = data.relations[1]
    result["predictions"] = copy(rel.test_vec)
    result["predictions"][:pred]= vec(clamped_rat_all)
    if psamples >= 3
      tmp = vec(probe_stdev - probe_rat_all.^2 * psamples) / (psamples - 1)
      tmp[ tmp .< 0 ] = 0
      result["predictions"][:stdev] = sqrt(tmp)
    else
      result["predictions"][:stdev] = repeat([NaN], inner=[length(probe_rat_all)])
    end
    train_count = zeros(Int, numTest(rel), length(size(rel)) )
    for i in 1:numTest(rel)
      for mode in 1:length(size(rel))
        train_count[i,mode] = getCount(rel.data, mode, rel.test_vec[i,mode])
      end
    end
    result["train_counts"] = convert( DataFrame, train_count )
  end
  if typeof(f) <: Function
    result["f_output"] = f_output
  end
  result["latent_multi_threading"] = latent_multi_threading
  return result
end<|MERGE_RESOLUTION|>--- conflicted
+++ resolved
@@ -116,7 +116,6 @@
         end
       end
 
-<<<<<<< HEAD
       # update prior
       local U::Matrix{Float64}
       nu = mj.nu0
@@ -135,8 +134,6 @@
 
     end
 
-=======
->>>>>>> 0ca959f1
     for en in data.entities
       update_beta!(en, tol)
     end
