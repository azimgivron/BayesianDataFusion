--- conflicted
+++ resolved
@@ -82,15 +82,7 @@
       end
     end
 
-    # Sample from entity hyperparams
-<<<<<<< HEAD
-=======
-    for en in data.entities
-      update_latent_prior!(en, full_lambda_u)
-    end
-
     # Sampling latent vectors
->>>>>>> 262bcfc3
     for j in 1:length(data.entities)
       en = data.entities[j]
       mj = en.model
@@ -114,6 +106,7 @@
       end
     end
 
+    # Sampling prior for latents
     for en in data.entities
       update_latent_prior!(en, full_lambda_u)
     end
