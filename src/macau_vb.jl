--- conflicted
+++ resolved
@@ -72,15 +72,9 @@
     if verbose
       yhat = clamp!(predict(Umodel, Vmodel, mean_value, test_uid, test_vid), clamp)
       rmse = sqrt( mean((yhat - test_val).^2) )
-<<<<<<< HEAD
-      yhat_train = predict(Umodel, Vmodel, 0.0, uid, vid)
-      rmse_train = sqrt( mean((yhat_train - val).^2) )
-      @printf("% 3d: |U|=%.4e  |V|=%.4e  RMSE=%.4f  RMSE(train)=%.4f\n", i, vecnorm(Umodel.mu_u), vecnorm(Vmodel.mu_u), rmse, rmse_train)
-=======
       yhat_train = clamp!(predict(Umodel, Vmodel, mean_value, uid, vid), clamp)
       rmse_train = sqrt( mean((yhat_train - mean_value - val).^2) )
-      @printf("% 3d: |U| = %.4e |V| = %.4e  RMSE=%.4f  RMSE(train)=%.4f\n", i, vecnorm(Umodel.mu_u), vecnorm(Vmodel.mu_u), rmse, rmse_train)
->>>>>>> 372b02cf
+      @printf("% 3d: |U|=%.4e  |V|=%.4e  RMSE=%.4f  RMSE(train)=%.4f\n", i, vecnorm(Umodel.mu_u), vecnorm(Vmodel.mu_u), rmse, rmse_train)
     end
   end
   return @compat Dict(
