#module ParallelMatrix

export SparseBinMatrix, ParallelLogic, ParallelSBM, balanced_parallelsbm
export sort_hilbert
export AtA_mul_B!

type SparseBinMatrix
  m::Int64
  n::Int64
  mrange::UnitRange{Int32}
  nrange::UnitRange{Int32}
  ## data
  rows::Vector{Int32}
  cols::Vector{Int32}
end

SparseBinMatrix(rows::Vector{Int32}, cols::Vector{Int32}) = SparseBinMatrix(maximum(rows), maximum(cols), minimum(rows):maximum(rows), minimum(cols):maximum(cols), rows, cols)
SparseBinMatrix(m, n, rows::Vector{Int32}, cols::Vector{Int32}) = SparseBinMatrix(m, n, minimum(rows):maximum(rows), minimum(cols):maximum(cols), rows, cols)

type ParallelLogic
  ## for parallel compute
  mblocks::Vector{UnitRange{Int32}}
  nblocks::Vector{UnitRange{Int32}}
  mblock_order::Vector{Int64}
  nblock_order::Vector{Int64}

  ## local vectors
  localm::Vector{Float64}
  localn::Vector{Float64}

  ## semaphores
  tmp::SharedVector{Float64}
  sems::Vector{SharedArray{Uint32,1}}

  ## constructor for non-shared elements
  ParallelLogic(mblocks, nblocks, mblock_order, nblock_order, localm, localn) = new(mblocks, nblocks, mblock_order, nblock_order, localm, localn)
  ParallelLogic(mblocks, nblocks, mblock_order, nblock_order, localm, localn, tmp, sems) = new(mblocks, nblocks, mblock_order, nblock_order, localm, localn, tmp, sems)
end

nonshared(A::ParallelLogic) = ParallelLogic(A.mblocks, A.nblocks, A.mblock_order, A.nblock_order, A.localm, A.localn)

type ParallelSBM
  m::Int64
  n::Int64
  pids::Vector{Int64}
  sbms::Vector{RemoteRef}  ## SparseBinMatrix
  logic::Vector{RemoteRef} ## ParallelLogic

  tmp::SharedVector{Float64}  ## for storing middle vector in A'A 
  sems::Vector{SharedArray{Uint32,1}} ## semaphores

  ## constructors
  ParallelSBM(m, n, pids, sbms, logic) = new(m, n, pids, sbms, logic)
  ParallelSBM(m, n, pids, sbms, logic, tmp, sems) = new(m, n, pids, sbms, logic, tmp, sems)
end

<<<<<<< HEAD
function make_sems(numblocks::Int, pids::Vector{Int})
=======
nonshared(A::ParallelSBM) = ParallelSBM(A.m, A.n, A.pids, A.sbms, A.logic)

function ParallelSBM(rows::Vector{Int32}, cols::Vector{Int32}, pids::Vector{Int}=Int[]; weights=ones(length(pids)), m=maximum(rows), n=maximum(cols), numblocks=length(pids)*2 )
  length(rows) == length(cols) || throw(DimensionMismatch("length(rows) must equal length(cols)"))

>>>>>>> 671aae35
  sems = SharedArray{Uint32,1}[SharedArray(Uint32, 16, pids=pids) for i=1:numblocks]
  for sem in sems
    sem_init(sem)
  end
  return sems
end

function block_order(counts, blocks)
  bcounts = counts[blocks]
  return blocks[sortperm(bcounts, rev=true)]
end

function ParallelSBM(rows::Vector{Int32}, cols::Vector{Int32}, pids::Vector{Int}=Int[]; weights=ones(length(pids)), m=maximum(rows), n=maximum(cols), numblocks=length(pids)*2 )
  length(rows) == length(cols) || throw(DimensionMismatch("length(rows) must equal length(cols)"))

  shtmp = SharedArray(Float64, convert(Int, m), pids=pids)
  sems  = make_sems(numblocks, pids)
  ps = ParallelSBM(m, n, pids, RemoteRef[], RemoteRef[], shtmp, sems)
  ranges  = make_lengths(length(rows), weights)
  mblocks = make_blocks(m, convert(Int32, numblocks) )
  nblocks = make_blocks(n, convert(Int32, numblocks) )
  mblock_grid = zeros(Int, numblocks, length(pids))
  nblock_grid = zeros(Int, numblocks, length(pids))
  for i in 1:length(pids)
    sbm = SparseBinMatrix(m, n, rows[ranges[i]], cols[ranges[i]])
    sbm_ref = @spawnat pids[i] fetch(sbm)
    push!(ps.sbms, sbm_ref)
    mblock_grid[:,i] = [! isempty(intersect(sbm.mrange, i)) for i in mblocks]
    nblock_grid[:,i] = [! isempty(intersect(sbm.nrange, i)) for i in nblocks]
  end
  mblock_counts = vec(sum(mblock_grid, 2))
  nblock_counts = vec(sum(nblock_grid, 2))
  for i in 1:length(pids)
    mb = block_order(mblock_counts, find(mblock_grid[:,i]))
    nb = block_order(nblock_counts, find(nblock_grid[:,i]))
    pl_ref = @spawnat pids[i] ParallelLogic(mblocks, nblocks, mb, nb, zeros(m), zeros(n), ps.tmp, ps.sems )
    push!(ps.logic, pl_ref)
  end
  return ps
end

## copies ParallelSBM to new pids
function copyto(F::ParallelSBM, pids::Vector{Int})
  length(pids) == length(F.pids) || throw(DimensionMismatch("length(pids)=$(length(pids)) must equal length(F.pids)=$(length(F.pids))"))

  shtmp = SharedArray(Float64, size(F, 1), pids=pids)
  sems  = make_sems(length(F.sems), pids)
  ps    = ParallelSBM(F.m, F.n, pids, RemoteRef[], RemoteRef[], shtmp, sems)

  for i in 1:length(F.sbms)
    push!(ps.sbms, @spawnat(pids[i], fetch(F.sbms[i])) )

    ## TODO: fix here, should copy non sharedarrays of F.logic
    l = fetch(@spawnat F.pids[i] F.logic[i])
    logic_ref = @spawnat pids[i] ParallelLogic(l.mblocks, l.nblocks, l.mblock_order, l.nblock_order, zeros(F.m), zeros(F.n), ps.tmp, ps.sems)
    push!(ps.logic, logic_ref)
  end
  return ps
end


sem_init(x::SharedArray)    = ccall(:sem_init, Cint, (Ptr{Void}, Cint, Cuint), x, 1, one(Uint32))
sem_wait(x::SharedArray)    = ccall(:sem_wait, Cint, (Ptr{Void},), x)
sem_trywait(x::SharedArray) = ccall(:sem_trywait, Cint, (Ptr{Void},), x)
sem_post(x::SharedArray)    = ccall(:sem_post, Cint, (Ptr{Void},), x)

gmean(x) = prod(x) ^ (1 / length(x))
pretty(x) = "[" * join([@sprintf("%.3f", i) for i in x], ", ") * "]"

function balanced_parallelsbm(rows::Vector{Int32}, cols::Vector{Int32}, pids::Vector{Int}; numblocks=length(pids)*2, niter=4, ntotal=30, keeplast=4, verbose=false)
  weights = ones(length(pids))
  y = SharedArray(Float64, convert(Int, maximum(rows)) )
  x = SharedArray(Float64, convert(Int, maximum(cols)) )
  local psbm
  for i = 1:niter
    psbm   = ParallelSBM(rows, cols, pids, numblocks=numblocks, weights=weights)
    times  = A_mul_B!_time(y, psbm, x, ntotal)
    ctimes = vec(mean(times[:,end-keeplast:end], 2))
    meantime  = gmean(ctimes)
    weights .*= (meantime ./ ctimes) .^ (1/(1+0.2*i))
    weights   = weights ./ sum(weights)
    verbose && println("$i. ctimes  = ", pretty(ctimes) )
    verbose && println("$i. weights = ", pretty(weights) )
  end
  return psbm
end

function make_blocks(n::Int32, nblocks::Int32)
  bsize   = 8 * ceil(n / nblocks / 8)
  if (bsize-1) * nblocks > n
    bsize = ceil(n / nblocks)
  end
  return  UnitRange{Int32}[convert(Int32, 1+(i-1)*bsize) : convert(Int32, min(n, i*bsize))
                           for i in 1:nblocks]
end

function make_lengths(total::Int, weights)
    wnorm  = weights ./ sum(weights)
    n      = convert(Vector{Int64}, round(wnorm * total))
    excess = sum(n) - total
    i = 0
    while excess != 0
        n[i+1] -= sign(excess)
        excess  = sum(n) - total
        i = (i + 1) % length(n)
    end
    ranges = UnitRange{Int}[]
    k = 1
    for len in n
      push!(ranges, k:(k+len-1))
      k += len
    end
    return ranges
end

## waits 100x to see that x[n] == value
function busywait(x::SharedArray{Int,1}, n::Int, value::Int, ntimes=100)
  for i=1:ntimes
    if x[n] != value
      return false
    end
  end
  return true
end

import Base.size
size(X::SparseBinMatrix) = (X.m, X.n)
size(X::SparseBinMatrix, d::Int) = d==1 ? X.m : X.n

size(X::ParallelSBM) = (X.m, X.n)
size(X::ParallelSBM, d::Int) = d==1 ? X.m : X.n

import Base.A_mul_B!

## multiplication: y = A * x
function A_mul_B!{Tx}(y::AbstractArray{Tx,1}, A::SparseBinMatrix, x::AbstractArray{Tx,1})
    A.n == length(x) || throw(DimensionMismatch("A.n=$(A.n) must equal length(x)=$(length(x))"))
    A.m == length(y) || throw(DimensionMismatch("A.m=$(A.m) must equal length(y)=$(length(y))"))
    fill!(y, zero(Tx) )
    rows = A.rows
    cols = A.cols
    @inbounds for i = 1:length(rows)
        y[rows[i]] += x[cols[i]]
    end
    return
end

function A_mul_B!{Tx}(y::SharedArray{Tx,1}, A::ParallelSBM, x::SharedArray{Tx,1})
  A.n == length(x) || throw(DimensionMismatch("A.n=$(A.n) must equal length(x)=$(length(x))"))
  A.m == length(y) || throw(DimensionMismatch("A.m=$(A.m) must equal length(y)=$(length(y))"))
  y[1:end] = zero(Tx)
  @sync begin
    for p in 1:length(A.pids)
      pid = A.pids[p]
      if pid != myid() || np == 1
        @async begin
          remotecall_wait(pid, partmul_ref, y, A.sbms[p], A.logic[p], x)
        end
      end
    end
  end
  ## done
end

function prod_copy!{Tx}(y::SharedArray{Tx,1}, v::Tx, x::SharedArray{Tx,1})
  length(y) == length(x) || throw(DimensionMismatch("length(y)=$(length(y)) must equal length(x)=$(length(x))"))
  @inbounds @simd for i = 1:length(y)
    y[i] = v * x[i]
  end
  return nothing
end

## computes A'A*x + lambda*x
function AtA_mul_B!{Tx}(y::SharedArray{Tx,1}, A::ParallelSBM, x::SharedArray{Tx,1}, lambda::Float64)
  A.n == length(x) || throw(DimensionMismatch("A.n=$(A.n) must equal length(x)=$(length(x))"))
  A.n == length(y) || throw(DimensionMismatch("A.n=$(A.n) must equal length(y)=$(length(y))"))
  tmp = A.tmp
  tmp[1:end] = zero(Tx)
  ## doing tmp = A * x
  @sync begin
    for p in 1:length(A.pids)
      pid = A.pids[p]
      if pid != myid() || np == 1
        @async begin
          remotecall_wait(pid, partmul_ref, tmp, A.sbms[p], A.logic[p], x)
        end
      end
    end
    prod_copy!(y, lambda, x)
  end
  ## doing y += A' * tmp
  @sync begin
    for p in 1:length(A.pids)
      pid = A.pids[p]
      if pid != myid() || np == 1
        @async begin
          remotecall_wait(pid, partmul_t_ref, y, A.sbms[p], A.logic[p], tmp)
        end
      end
    end
  end
  return nothing
end

function A_mul_B!_time{Tx}(y::SharedArray{Tx,1}, A::ParallelSBM, x::SharedArray{Tx,1}, ntimes::Int)
  A.n == length(x) || throw(DimensionMismatch("A.n=$(A.n) must equal length(x)=$(length(x))"))
  A.m == length(y) || throw(DimensionMismatch("A.m=$(A.m) must equal length(y)=$(length(y))"))
  ptime = zeros(length(A.pids), ntimes)
  for i = 1:ntimes
    y[1:end] = zero(Tx)
    ## clearing warmup results
    @sync begin
      for p in 1:length(A.pids)
        pid = A.pids[p]
        if pid != myid() || np == 1
          @async begin
            ptime[p, i] += remotecall_fetch(pid, partmul_time, y, A.sbms[p], A.logic[p], x)
          end
        end
      end
    end
  end
  return ptime
end

function copy!{Tx}(to::AbstractArray{Tx,1}, from::AbstractArray{Tx,1}, range)
  @inbounds @simd for i in range
    to[i] = from[i]
  end
  return nothing
end

function add!{Tx}(to::AbstractArray{Tx,1}, from::AbstractArray{Tx,1}, range)
  @inbounds @simd for i in range
    to[i] += from[i]
  end
  return nothing
end

function rangefill!{Tx}(x::AbstractArray{Tx,1}, v::Tx, range)
  @inbounds @simd for i in range
    x[i] = v
  end
  return nothing
end

function partmul_time{Tx}(y::SharedArray{Tx,1}, Aref::RemoteRef, logicref::RemoteRef, x::SharedArray{Tx,1})
  A     = fetch(Aref)::SparseBinMatrix
  logic = fetch(logicref)::ParallelLogic
  tic();
  partmul(y, A, logic, x)
  return toq()
end

function partmul_ref{Tx}(y::SharedArray{Tx,1}, Aref::RemoteRef, logicref::RemoteRef, x::SharedArray{Tx,1})
  A     = fetch(Aref)::SparseBinMatrix
  logic = fetch(logicref)::ParallelLogic
  partmul(y, A, logic, x)
end

function partmul_t_ref{Tx}(y::SharedArray{Tx,1}, Aref::RemoteRef, logicref::RemoteRef, x::SharedArray{Tx,1})
  A     = fetch(Aref)::SparseBinMatrix
  logic = fetch(logicref)::ParallelLogic
  partmul_t(y, A, logic, x)
end

## assumes sizes are correct
function partmul{Tx}(y::SharedArray{Tx,1}, A::SparseBinMatrix, logic::ParallelLogic, x::SharedArray{Tx,1})
  ylocal = logic.localm
  xlocal = logic.localn
  rangefill!(ylocal, zero(Tx), A.mrange)
  copy!(xlocal, x, A.nrange)
  ## standard y = A * x
  rows = A.rows
  cols = A.cols
  @inbounds for i = 1:length(rows)
      ylocal[rows[i]] += xlocal[cols[i]]
  end
  ## adding the result to shared array
  addshared!(y, ylocal, logic.sems, logic.mblocks, logic.mblock_order, A.mrange)
  return nothing
end

## assumes sizes are correct
function partmul_t{Tx}(y::SharedArray{Tx,1}, A::SparseBinMatrix, logic::ParallelLogic, x::SharedArray{Tx,1})
  ylocal = logic.localn
  xlocal = logic.localm
  rangefill!(ylocal, zero(Tx), A.nrange)
  copy!(xlocal, x, A.mrange)
  ## standard y = A' * x
  rows = A.cols
  cols = A.rows
  @inbounds for i = 1:length(rows)
      ylocal[rows[i]] += xlocal[cols[i]]
  end
  ## adding the result to shared array
  addshared!(y, ylocal, logic.sems, logic.nblocks, logic.nblock_order, A.nrange)
  return nothing
end

## does y += x
function addshared!{Tx}(y::SharedArray{Tx,1}, x::AbstractArray{Tx,1}, sems, ranges, order, yrange)
  blocks = copy(order)
  nblocks = length(blocks)
  pid = myid()
  while true
    i = findfirst(blocks)
    i <= 0 && return nothing ## done
    for j = i:nblocks
      block = blocks[j]
      block == 0 && continue
      ## try to get a lock
      if sem_trywait( sems[block] ) < 0
        ## didn't get lock
        continue
      end
      ## copying result to shared array
      add!(y, x, intersect(ranges[blocks[j]], yrange) )
      sem_post( sems[block] )
      blocks[j] = 0
      break
    end
  end
  return nothing
end

function At_mul_B!{Tx}(y::SharedArray{Tx,1}, A::ParallelSBM, x::SharedArray{Tx,1})
  # TODO
end

######## Hilbert ordering ########

## convert (x,y) to d
function xy2d (n, x, y)
    local rx::Bool, ry::Bool
    d = 0::Int64
    s = div(n, 2)
    while s > 0
        rx = (x & s) > 0;
        ry = (y & s) > 0;
        d += s * s * ((3 * rx) $ ry);
        x, y = rot(s, x, y, rx, ry);
        s = div(s, 2)
    end
    return d
end

function rot(n, x, y, rx::Bool, ry::Bool)
    if ry == false
        if rx == true
            x = n - 1 - x
            y = n - 1 - y
        end
        return (y, x)
    end
    return (x, y)
end

function sort_hilbert(rows, cols)
  maxrc = max(maximum(rows), maximum(cols))
  n = 2 ^ round(Int, ceil(log2( maxrc )))
  h = zeros(Int, length(rows))
  @inbounds @simd for i = 1:length(h)
    h[i] = xy2d(n, rows[i] - 1, cols[i] - 1)
  end
  hsorted = sortperm(h)
  return rows[hsorted], cols[hsorted]
end<|MERGE_RESOLUTION|>--- conflicted
+++ resolved
@@ -54,15 +54,9 @@
   ParallelSBM(m, n, pids, sbms, logic, tmp, sems) = new(m, n, pids, sbms, logic, tmp, sems)
 end
 
-<<<<<<< HEAD
+nonshared(A::ParallelSBM) = ParallelSBM(A.m, A.n, A.pids, A.sbms, A.logic)
+
 function make_sems(numblocks::Int, pids::Vector{Int})
-=======
-nonshared(A::ParallelSBM) = ParallelSBM(A.m, A.n, A.pids, A.sbms, A.logic)
-
-function ParallelSBM(rows::Vector{Int32}, cols::Vector{Int32}, pids::Vector{Int}=Int[]; weights=ones(length(pids)), m=maximum(rows), n=maximum(cols), numblocks=length(pids)*2 )
-  length(rows) == length(cols) || throw(DimensionMismatch("length(rows) must equal length(cols)"))
-
->>>>>>> 671aae35
   sems = SharedArray{Uint32,1}[SharedArray(Uint32, 16, pids=pids) for i=1:numblocks]
   for sem in sems
     sem_init(sem)
