using BayesianDataFusion
using Base.Test

using DataFrames

# IndexedDF
X = IndexedDF(DataFrame(A=[2,2,3], B=[1,3,4], C=[0., -1., 0.5]), [4,4])
@test nnz(X) == 3
@test size(getData(X, 1, 1)) == (0,3)
@test size(getData(X, 1, 4)) == (0,3)

x12 = getData(X, 1, 2)
@test size(x12) == (2,3)
@test x12[:,1] == [2,2]
@test x12[:,2] == [1,3]
@test x12[:,3] == [0., -1.]

@test size(getData(X, 2, 2)) == (0,3)

# IndexedDF with tuple input
X2 = IndexedDF(DataFrame(A=[2,2,3], B=[1,3,4], C=[0., -1., 0.5]), (4,4))

@test size(X2) == (4,4)

# testing removing rows
X3 = removeSamples(X2, [2])
@test nnz(X3) == 2
@test size(X3) == (4,4)
x12 = getData(X3, 1, 2)
@test size(x12) == (1,3)
@test size(x12,1) == getCount(X3, 1, 2)

# testing RelationData from sparse matrix
Y  = sprand(15,10, 0.1)
rd = RelationData(Y, class_cut = 0.5)
assignToTest!(rd.relations[1], 2)
@test numTest(rd.relations[1]) == 2
@test length(rd.relations[1].test_label) == 2

# running the data
result = BMRF(rd, burnin = 10, psamples = 10, verbose = false)
@test size(result["predictions"],1) == 2

# custom function on latent variables
f1(a) = length(a)
<<<<<<< HEAD
result2 = BMRF(rd, burnin = 5, psamples = 5, verbose = false, f = f1)
@test length(result2["f_output"]) == 5 + 5

# pred for training set
ytrain_hat = pred(rd.relations[1])
@test length(ytrain_hat) == numData(rd.relations[1])
row = rd.relations[1].data.df[1,1]
col = rd.relations[1].data.df[1,2]
y1 = sum(rd.entities[1].model.sample[row,:] .* rd.entities[2].model.sample[col,:]) + rd.relations[1].mean_rating
@test_approx_eq y1 ytrain_hat[1]

# alpha sampling
include("alpha_sampling.jl")
=======
result2 = BMRF(rd, burnin = 5, psamples = 6, verbose = false, f = f1)
@test length(result2["f_output"]) == 6
>>>>>>> 0c46c2bb
<|MERGE_RESOLUTION|>--- conflicted
+++ resolved
@@ -43,9 +43,8 @@
 
 # custom function on latent variables
 f1(a) = length(a)
-<<<<<<< HEAD
-result2 = BMRF(rd, burnin = 5, psamples = 5, verbose = false, f = f1)
-@test length(result2["f_output"]) == 5 + 5
+result2 = BMRF(rd, burnin = 5, psamples = 6, verbose = false, f = f1)
+@test length(result2["f_output"]) == 6
 
 # pred for training set
 ytrain_hat = pred(rd.relations[1])
@@ -56,8 +55,4 @@
 @test_approx_eq y1 ytrain_hat[1]
 
 # alpha sampling
-include("alpha_sampling.jl")
-=======
-result2 = BMRF(rd, burnin = 5, psamples = 6, verbose = false, f = f1)
-@test length(result2["f_output"]) == 6
->>>>>>> 0c46c2bb
+include("alpha_sampling.jl")